--- conflicted
+++ resolved
@@ -393,12 +393,8 @@
                 //    prevent this new ValueEntry from being evicted by an expiration policy.
                 // 3. This method will update the policy_weight with the new weight.
                 let old_weight = old_entry.policy_weight();
-<<<<<<< HEAD
                 let old_timestamps = (old_entry.last_accessed(), old_entry.last_modified());
-                let entry = self.new_value_entry_from(value.clone(), weight, old_entry);
-=======
                 let entry = self.new_value_entry_from(value.clone(), ts, weight, old_entry);
->>>>>>> 84f52ec5
                 let cnt = op_cnt2.fetch_add(1, Ordering::Relaxed);
                 op2 = Some((
                     cnt,
@@ -1182,20 +1178,15 @@
                     value_entry: entry,
                     old_weight,
                     new_weight,
-<<<<<<< HEAD
                 }) => self.handle_upsert(
                     kh,
                     entry,
                     old_weight,
                     new_weight,
-                    ts,
                     deqs,
                     &freq,
                     eviction_state,
                 ),
-=======
-                }) => self.handle_upsert(kh, entry, old_weight, new_weight, deqs, &freq, counters),
->>>>>>> 84f52ec5
                 Ok(Remove(KvEntry { key: _key, entry })) => {
                     Self::handle_remove(deqs, entry, &mut eviction_state.counters)
                 }
@@ -1213,18 +1204,11 @@
         new_weight: u32,
         deqs: &mut Deques<K>,
         freq: &FrequencySketch,
-<<<<<<< HEAD
         eviction_state: &mut EvictionState<'_, K, V>,
     ) where
         V: Clone,
     {
-        entry.set_last_accessed(timestamp);
-        entry.set_last_modified(timestamp);
-=======
-        counters: &mut EvictionCounters,
-    ) {
         entry.set_dirty(false);
->>>>>>> 84f52ec5
 
         {
             let counters = &mut eviction_state.counters;
@@ -1511,8 +1495,8 @@
         let va = &self.valid_after();
         for _ in 0..batch_size {
             // Peek the front node of the deque and check if it is expired.
-<<<<<<< HEAD
             let key_hash_cause = deq.peek_front().and_then(|node| {
+                // TODO: Skip the entry if it is dirty. See `evict_lru_entries` method as an example.
                 match is_entry_expired_ao_or_invalid(tti, va, &*node, now) {
                     (true, _) => Some((
                         Arc::clone(node.element.key()),
@@ -1525,14 +1509,6 @@
                         RemovalCause::Explicit,
                     )),
                     (false, false) => None,
-=======
-            let key_hash = deq.peek_front().and_then(|node| {
-                // TODO: Skip the entry if it is dirty. See `evict_lru_entries` method as an example.
-                if is_expired_entry_ao(tti, va, &*node, now) {
-                    Some((Arc::clone(node.element.key()), node.element.hash()))
-                } else {
-                    None
->>>>>>> 84f52ec5
                 }
             });
 
@@ -1620,27 +1596,14 @@
         let ttl = &self.time_to_live;
         let va = &self.valid_after();
         for _ in 0..batch_size {
-<<<<<<< HEAD
-            let key_cause =
-                deqs.write_order.peek_front().and_then(
-                    |node| match is_entry_expired_wo_or_invalid(ttl, va, &*node, now) {
-                        (true, _) => Some((Arc::clone(node.element.key()), RemovalCause::Expired)),
-                        (false, true) => {
-                            Some((Arc::clone(node.element.key()), RemovalCause::Explicit))
-                        }
-                        (false, false) => None,
-                    },
-                );
-=======
-            let key = deqs.write_order.peek_front().and_then(|node| {
+            let key_cause = deqs.write_order.peek_front().and_then(
                 // TODO: Skip the entry if it is dirty. See `evict_lru_entries` method as an example.
-                if is_expired_entry_wo(ttl, va, &*node, now) {
-                    Some(Arc::clone(node.element.key()))
-                } else {
-                    None
-                }
-            });
->>>>>>> 84f52ec5
+                |node| match is_entry_expired_wo_or_invalid(ttl, va, &*node, now) {
+                    (true, _) => Some((Arc::clone(node.element.key()), RemovalCause::Expired)),
+                    (false, true) => Some((Arc::clone(node.element.key()), RemovalCause::Explicit)),
+                    (false, false) => None,
+                },
+            );
 
             if key_cause.is_none() {
                 break;
