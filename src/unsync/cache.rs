use super::{deques::Deques, CacheBuilder, KeyDate, KeyHashDate, ValueEntry, Weigher};
use crate::common::{
    deque::{CacheRegion, DeqNode, Deque},
    frequency_sketch::FrequencySketch,
    time::{CheckedTimeOps, Clock, Instant},
    AccessTime,
};

<<<<<<< HEAD
use quanta::{Clock, Instant};
use smallvec::SmallVec;
=======
>>>>>>> 74faccbf
use std::{
    borrow::Borrow,
    collections::{hash_map::RandomState, HashMap},
    convert::TryInto,
    hash::{BuildHasher, Hash, Hasher},
    ptr::NonNull,
    rc::Rc,
    time::Duration,
};

type CacheStore<K, V, S> = std::collections::HashMap<Rc<K>, ValueEntry<K, V>, S>;

/// An in-memory cache that is _not_ thread-safe.
///
/// `Cache` utilizes a hash table `std::collections::HashMap` from the standard
/// library for the central key-value storage. `Cache` performs a best-effort
/// bounding of the map using an entry replacement algorithm to determine which
/// entries to evict when the capacity is exceeded.
///
/// # Characteristic difference between `unsync` and `sync`/`future` caches
///
/// If you use a cache from a single thread application, `unsync::Cache` may
/// outperform other caches for updates and retrievals because other caches have some
/// overhead on syncing internal data structures between threads.
///
/// However, other caches may outperform `unsync::Cache` on the same operations when
/// expiration polices are configured on a multi-core system. `unsync::Cache` evicts
/// expired entries as a part of update and retrieval operations while others evict
/// them using a dedicated background thread.
///
/// # Examples
///
/// Cache entries are manually added using an insert method, and are stored in the
/// cache until either evicted or manually invalidated.
///
/// Here's an example of reading and updating a cache by using the main thread:
///
///```rust
/// use moka::unsync::Cache;
///
/// const NUM_KEYS: usize = 64;
///
/// fn value(n: usize) -> String {
///     format!("value {}", n)
/// }
///
/// // Create a cache that can store up to 10,000 entries.
/// let mut cache = Cache::new(10_000);
///
/// // Insert 64 entries.
/// for key in 0..NUM_KEYS {
///     cache.insert(key, value(key));
/// }
///
/// // Invalidate every 4 element of the inserted entries.
/// for key in (0..NUM_KEYS).step_by(4) {
///     cache.invalidate(&key);
/// }
///
/// // Verify the result.
/// for key in 0..NUM_KEYS {
///     if key % 4 == 0 {
///         assert_eq!(cache.get(&key), None);
///     } else {
///         assert_eq!(cache.get(&key), Some(&value(key)));
///     }
/// }
/// ```
///
/// # Expiration Policies
///
/// `Cache` supports the following expiration policies:
///
/// - **Time to live**: A cached entry will be expired after the specified duration
///   past from `insert`.
/// - **Time to idle**: A cached entry will be expired after the specified duration
///   past from `get` or `insert`.
///
/// See the [`CacheBuilder`][builder-struct]'s doc for how to configure a cache
/// with them.
///
/// [builder-struct]: ./struct.CacheBuilder.html
///
/// # Hashing Algorithm
///
/// By default, `Cache` uses a hashing algorithm selected to provide resistance
/// against HashDoS attacks. It will the same one used by
/// `std::collections::HashMap`, which is currently SipHash 1-3.
///
/// While SipHash's performance is very competitive for medium sized keys, other
/// hashing algorithms will outperform it for small keys such as integers as well as
/// large keys such as long strings. However those algorithms will typically not
/// protect against attacks such as HashDoS.
///
/// The hashing algorithm can be replaced on a per-`Cache` basis using the
/// [`build_with_hasher`][build-with-hasher-method] method of the
/// `CacheBuilder`. Many alternative algorithms are available on crates.io, such
/// as the [aHash][ahash-crate] crate.
///
/// [build-with-hasher-method]: ./struct.CacheBuilder.html#method.build_with_hasher
/// [ahash-crate]: https://crates.io/crates/ahash
///
pub struct Cache<K, V, S = RandomState> {
    max_capacity: Option<u64>,
    weighted_size: u64,
    cache: CacheStore<K, V, S>,
    build_hasher: S,
    weigher: Option<Weigher<K, V>>,
    deques: Deques<K>,
    frequency_sketch: FrequencySketch,
    time_to_live: Option<Duration>,
    time_to_idle: Option<Duration>,
    expiration_clock: Option<Clock>,
}

impl<K, V> Cache<K, V, RandomState>
where
    K: Hash + Eq,
{
    /// Constructs a new `Cache<K, V>` that will store up to the `max_capacity` entries.
    ///
    /// To adjust various configuration knobs such as `initial_capacity` or
    /// `time_to_live`, use the [`CacheBuilder`][builder-struct].
    ///
    /// [builder-struct]: ./struct.CacheBuilder.html
    pub fn new(max_capacity: usize) -> Self {
        let build_hasher = RandomState::default();
        Self::with_everything(Some(max_capacity), None, build_hasher, None, None, None)
    }

    pub fn builder() -> CacheBuilder<K, V, Cache<K, V, RandomState>> {
        CacheBuilder::default()
    }
}

//
// public
//
impl<K, V, S> Cache<K, V, S>
where
    K: Hash + Eq,
    S: BuildHasher + Clone,
{
    pub(crate) fn with_everything(
        max_capacity: Option<usize>,
        initial_capacity: Option<usize>,
        build_hasher: S,
        weigher: Option<Weigher<K, V>>,
        time_to_live: Option<Duration>,
        time_to_idle: Option<Duration>,
    ) -> Self {
        let cache = HashMap::with_capacity_and_hasher(
            initial_capacity.unwrap_or_default(),
            build_hasher.clone(),
        );
<<<<<<< HEAD
        let skt_capacity = max_capacity.map(|n| n * 32).unwrap_or_default().max(100);
=======

        // Ensure skt_capacity fits in a range of `128u32..=u32::MAX`.
        let skt_capacity = max_capacity
            .try_into() // Convert to u32.
            .unwrap_or(u32::MAX)
            .max(128);
>>>>>>> 74faccbf
        let frequency_sketch = FrequencySketch::with_capacity(skt_capacity);
        Self {
            max_capacity: max_capacity.map(|n| n as u64),
            weighted_size: 0,
            cache,
            build_hasher,
            weigher,
            deques: Deques::default(),
            frequency_sketch,
            time_to_live,
            time_to_idle,
            expiration_clock: None,
        }
    }

    /// Returns an immutable reference of the value corresponding to the key.
    ///
    /// The key may be any borrowed form of the cache's key type, but `Hash` and `Eq`
    /// on the borrowed form _must_ match those for the key type.
    ///
    /// [rustdoc-std-arc]: https://doc.rust-lang.org/stable/std/sync/struct.Arc.html
    pub fn get<Q>(&mut self, key: &Q) -> Option<&V>
    where
        Rc<K>: Borrow<Q>,
        Q: Hash + Eq + ?Sized,
    {
        let timestamp = self.evict_if_needed();
        self.frequency_sketch.increment(self.hash(key));

        match (self.cache.get_mut(key), timestamp, &mut self.deques) {
            // Value not found.
            (None, _, _) => None,
            // Value found, no expiry.
            (Some(entry), None, deqs) => {
                Self::record_hit(deqs, entry, None);
                Some(&entry.value)
            }
            // Value found, check if expired.
            (Some(entry), Some(ts), deqs) => {
                if Self::is_expired_entry_wo(&self.time_to_live, entry, ts)
                    || Self::is_expired_entry_ao(&self.time_to_idle, entry, ts)
                {
                    None
                } else {
                    Self::record_hit(deqs, entry, timestamp);
                    Some(&entry.value)
                }
            }
        }
    }

    /// Inserts a key-value pair into the cache.
    ///
    /// If the cache has this key present, the value is updated.
    pub fn insert(&mut self, key: K, value: V) {
        let timestamp = self.evict_if_needed();
        let policy_weight = weigh(&mut self.weigher, &key, &value);
        let key = Rc::new(key);
        let entry = ValueEntry::new(value);

        if let Some(old_entry) = self.cache.insert(Rc::clone(&key), entry) {
            let old_policy_weight = weigh(&mut self.weigher, &key, &old_entry.value);
            self.handle_update(key, timestamp, policy_weight, old_entry, old_policy_weight);
        } else {
            let hash = self.hash(&key);
            self.handle_insert(key, hash, policy_weight, timestamp);
        }
    }

    /// Discards any cached value for the key.
    ///
    /// The key may be any borrowed form of the cache's key type, but `Hash` and `Eq`
    /// on the borrowed form _must_ match those for the key type.
    pub fn invalidate<Q>(&mut self, key: &Q)
    where
        Rc<K>: Borrow<Q>,
        Q: Hash + Eq + ?Sized,
    {
        self.evict_if_needed();

        // TODO: Update the weighted_size.
        if let Some(mut entry) = self.cache.remove(key) {
            self.deques.unlink_ao(&mut entry);
            Deques::unlink_wo(&mut self.deques.write_order, &mut entry)
        }
    }

    /// Discards all cached values.
    ///
    /// Like the `invalidate` method, this method does not clear the historic
    /// popularity estimator of keys so that it retains the client activities of
    /// trying to retrieve an item.
    pub fn invalidate_all(&mut self) {
        self.cache.clear();
        self.deques.clear();
        self.weighted_size = 0;
    }

    /// Discards cached values that satisfy a predicate.
    ///
    /// `invalidate_entries_if` takes a closure that returns `true` or `false`.
    /// `invalidate_entries_if` will apply the closure to each cached value,
    /// and if the closure returns `true`, the value will be invalidated.
    ///
    /// Like the `invalidate` method, this method does not clear the historic
    /// popularity estimator of keys so that it retains the client activities of
    /// trying to retrieve an item.

    // We need this #[allow(...)] to avoid a false Clippy warning about needless
    // collect to create keys_to_invalidate.
    // clippy 0.1.52 (9a1dfd2dc5c 2021-04-30) in Rust 1.52.0-beta.7
    #[allow(clippy::needless_collect)]
    pub fn invalidate_entries_if(&mut self, mut predicate: impl FnMut(&K, &V) -> bool) {
        let Self { cache, deques, .. } = self;

        // Since we can't do cache.iter() and cache.remove() at the same time,
        // invalidation needs to run in two steps:
        // 1. Examine all entries in this cache and collect keys to invalidate.
        // 2. Remove entries for the keys.

        let keys_to_invalidate = cache
            .iter()
            .filter(|(key, entry)| (predicate)(key, &entry.value))
            .map(|(key, _)| Rc::clone(key))
            .collect::<Vec<_>>();

        // TODO: Update the weighted_size.
        keys_to_invalidate.into_iter().for_each(|k| {
            if let Some(mut entry) = cache.remove(&k) {
                deques.unlink_ao(&mut entry);
                Deques::unlink_wo(&mut deques.write_order, &mut entry);
            }
        });
    }

    /// Returns the `max_capacity` of this cache.
    pub fn max_capacity(&self) -> Option<usize> {
        self.max_capacity.map(|n| n as usize)
    }

    /// Returns the `time_to_live` of this cache.
    pub fn time_to_live(&self) -> Option<Duration> {
        self.time_to_live
    }

    /// Returns the `time_to_idle` of this cache.
    pub fn time_to_idle(&self) -> Option<Duration> {
        self.time_to_idle
    }
}

//
// private
//
impl<K, V, S> Cache<K, V, S>
where
    K: Hash + Eq,
    S: BuildHasher + Clone,
{
    #[inline]
    fn hash<Q>(&self, key: &Q) -> u64
    where
        Rc<K>: Borrow<Q>,
        Q: Hash + Eq + ?Sized,
    {
        let mut hasher = self.build_hasher.build_hasher();
        key.hash(&mut hasher);
        hasher.finish()
    }

    #[inline]
    fn has_expiry(&self) -> bool {
        self.time_to_live.is_some() || self.time_to_idle.is_some()
    }

    #[inline]
    fn evict_if_needed(&mut self) -> Option<Instant> {
        if self.has_expiry() {
            let ts = self.current_time_from_expiration_clock();
            self.evict(ts);
            Some(ts)
        } else {
            None
        }
    }

    #[inline]
    fn current_time_from_expiration_clock(&self) -> Instant {
        if let Some(clock) = &self.expiration_clock {
            Instant::new(clock.now())
        } else {
            Instant::now()
        }
    }

    #[inline]
    fn is_expired_entry_ao(
        time_to_idle: &Option<Duration>,
        entry: &impl AccessTime,
        now: Instant,
    ) -> bool {
        if let (Some(ts), Some(tti)) = (entry.last_accessed(), time_to_idle) {
            let checked_add = ts.checked_add(*tti);
            if checked_add.is_none() {
                panic!("ttl overflow")
            }
            return checked_add.unwrap() <= now;
        }
        false
    }

    #[inline]
    fn is_expired_entry_wo(
        time_to_live: &Option<Duration>,
        entry: &impl AccessTime,
        now: Instant,
    ) -> bool {
        if let (Some(ts), Some(ttl)) = (entry.last_modified(), time_to_live) {
            let checked_add = ts.checked_add(*ttl);
            if checked_add.is_none() {
                panic!("ttl overflow")
            }
            return checked_add.unwrap() <= now;
        }
        false
    }

    fn record_hit(deques: &mut Deques<K>, entry: &mut ValueEntry<K, V>, ts: Option<Instant>) {
        if let Some(ts) = ts {
            entry.set_last_accessed(ts);
        }
        deques.move_to_back_ao(entry)
    }

    fn has_enough_capacity(&self, candidate_weight: u64, ws: u64) -> bool {
        self.max_capacity
            .map(|limit| ws + candidate_weight <= limit)
            .unwrap_or(true)
    }

    fn saturating_add_to_total_weight(&mut self, weight: u64) {
        let total = &mut self.weighted_size;
        *total = total.saturating_add(weight);
    }

    fn saturating_sub_from_total_weight(&mut self, weight: u64) {
        let total = &mut self.weighted_size;
        *total = total.saturating_sub(weight);
    }

    #[inline]
    fn handle_insert(
        &mut self,
        key: Rc<K>,
        hash: u64,
        policy_weight: u64,
        timestamp: Option<Instant>,
    ) {
        let has_free_space = self.has_enough_capacity(policy_weight, self.weighted_size);
        let (cache, deqs, freq) = (&mut self.cache, &mut self.deques, &self.frequency_sketch);

        if has_free_space {
            // Add the candidate to the deque.
            let key = Rc::clone(&key);
            let entry = cache.get_mut(&key).unwrap();
            deqs.push_back_ao(
                CacheRegion::MainProbation,
                KeyHashDate::new(Rc::clone(&key), hash, timestamp),
                entry,
            );
            if self.time_to_live.is_some() {
                deqs.push_back_wo(KeyDate::new(key, timestamp), entry);
            }
            self.saturating_add_to_total_weight(policy_weight);
            return;
        }

        if let Some(max) = self.max_capacity {
            if policy_weight > max {
                // The candidate is too big to fit in the cache. Reject it.
                cache.remove(&Rc::clone(&key));
                return;
            }
        }

        let mut candidate = EntrySizeAndFrequency::new(policy_weight);
        candidate.add_frequency(freq, hash);

        match Self::admit(&candidate, cache, deqs, freq, &mut self.weigher) {
            AdmissionResult::Admitted {
                victim_nodes,
                victims_weight,
            } => {
                // Remove the victims from the cache (hash map) and deque.
                for victim in victim_nodes {
                    // Remove the victim from the hash map.
                    let mut vic_entry = cache
                        .remove(unsafe { &victim.as_ref().element.key })
                        .expect("Cannot remove a victim from the hash map");
                    // And then remove the victim from the deques.
                    deqs.unlink_ao(&mut vic_entry);
                    Deques::unlink_wo(&mut deqs.write_order, &mut vic_entry);
                }
<<<<<<< HEAD
=======
                // Add the candidate to the deque.
                let entry = cache.get_mut(&key).unwrap();
>>>>>>> 74faccbf

                // Add the candidate to the deque.
                let entry = cache.get_mut(&key).unwrap();
                let key = Rc::clone(&key);
                deqs.push_back_ao(
                    CacheRegion::MainProbation,
                    KeyHashDate::new(Rc::clone(&key), hash, timestamp),
                    entry,
                );
                if self.time_to_live.is_some() {
                    deqs.push_back_wo(KeyDate::new(key, timestamp), entry);
                }

                Self::saturating_sub_from_total_weight(self, victims_weight);
                Self::saturating_add_to_total_weight(self, policy_weight);
            }
            AdmissionResult::Rejected => {
                // Remove the candidate from the cache.
                cache.remove(&key);
            }
        }
    }

    // #[inline]
    // fn find_cache_victim<'a>(
    //     deqs: &'a mut Deques<K>,
    //     _freq: &FrequencySketch,
    // ) -> &'a DeqNode<KeyHashDate<K>> {
    //     // TODO: Check its frequency. If it is not very low, maybe we should
    //     // check frequencies of next few others and pick from them.
    //     deqs.probation.peek_front().expect("No victim found")
    // }

    // #[inline]
    // fn admit(
    //     candidate_hash: u64,
    //     victim: &DeqNode<KeyHashDate<K>>,
    //     freq: &FrequencySketch,
    // ) -> bool {
    //     // TODO: Implement some randomness to mitigate hash DoS attack.
    //     // See Caffeine's implementation.
    //     freq.frequency(candidate_hash) > freq.frequency(victim.element.hash)
    // }

    /// Performs size-aware admission explained in the paper:
    /// [Lightweight Robust Size Aware Cache Management][size-aware-cache-paper]
    /// by Gil Einziger, Ohad Eytan, Roy Friedman, Ben Manes.
    ///
    /// [size-aware-cache-paper]: https://arxiv.org/abs/2105.08770
    ///
    /// There are some modifications in this implementation:
    /// - To admit to the main space, candidate's frequency must be higher than
    ///   the aggregated frequencies of the potential victims. (In the paper,
    ///   `>=` operator is used rather than `>`)  The `>` operator will do a better
    ///   job to prevent the main space from polluting.
    /// - When a candidate is rejected, the potential victims will stay at the LRU
    ///   position of the probation access-order queue. (In the paper, they will be
    ///   promoted (to the MRU position?) to force the eviction policy to select a
    ///   different set of victims for the next candidate). We may implement the
    ///   paper's behavior later?
    ///
    #[inline]
    fn admit(
        candidate: &EntrySizeAndFrequency,
        cache: &CacheStore<K, V, S>,
        deqs: &Deques<K>,
        freq: &FrequencySketch,
        weigher: &mut Option<Weigher<K, V>>,
    ) -> AdmissionResult<K> {
        let mut victims = EntrySizeAndFrequency::default();
        let mut victim_nodes = SmallVec::default();

        // Get first potential victim at the LRU position.
        let mut next_victim = deqs.probation.peek_front();

        // Aggregate potential victims.
        while victims.weight < candidate.weight {
            if candidate.freq < victims.freq {
                break;
            }
            if let Some(victim) = next_victim.take() {
                next_victim = victim.next_node();

                let vic_entry = cache
                    .get(&victim.element.key)
                    .expect("Cannot get an victim entry");
                victims.add_policy_weight(victim.element.key.as_ref(), &vic_entry.value, weigher);
                victims.add_frequency(freq, victim.element.hash);
                victim_nodes.push(NonNull::from(victim));
            } else {
                // No more potential victims.
                break;
            }
        }

        // Admit or reject the candidate.

        // TODO: Implement some randomness to mitigate hash DoS attack.
        // See Caffeine's implementation.

        if victims.weight >= candidate.weight && candidate.freq > victims.freq {
            AdmissionResult::Admitted {
                victim_nodes,
                victims_weight: victims.weight,
            }
        } else {
            AdmissionResult::Rejected
        }
    }

    fn handle_update(
        &mut self,
        key: Rc<K>,
        timestamp: Option<Instant>,
        policy_weight: u64,
        old_entry: ValueEntry<K, V>,
        old_policy_weight: u64,
    ) {
        let entry = self.cache.get_mut(&key).unwrap();
        entry.replace_deq_nodes_with(old_entry);
        if let Some(ts) = timestamp {
            entry.set_last_accessed(ts);
            entry.set_last_modified(ts);
        }
        let deqs = &mut self.deques;
        deqs.move_to_back_ao(entry);
        deqs.move_to_back_wo(entry);

        self.saturating_sub_from_total_weight(old_policy_weight);
        self.saturating_add_to_total_weight(policy_weight);
    }

    fn evict(&mut self, now: Instant) {
        const EVICTION_BATCH_SIZE: usize = 100;

        if self.time_to_live.is_some() {
            self.remove_expired_wo(EVICTION_BATCH_SIZE, now);
        }

        if self.time_to_idle.is_some() {
            let deqs = &mut self.deques;
            let (window, probation, protected, wo, cache, time_to_idle) = (
                &mut deqs.window,
                &mut deqs.probation,
                &mut deqs.protected,
                &mut deqs.write_order,
                &mut self.cache,
                &self.time_to_idle,
            );

            let mut rm_expired_ao = |name, deq| {
                Self::remove_expired_ao(
                    name,
                    deq,
                    wo,
                    cache,
                    time_to_idle,
                    EVICTION_BATCH_SIZE,
                    now,
                )
            };

            rm_expired_ao("window", window);
            rm_expired_ao("probation", probation);
            rm_expired_ao("protected", protected);
        }
    }

    // TODO: Update the weighted_size.
    #[inline]
    fn remove_expired_ao(
        deq_name: &str,
        deq: &mut Deque<KeyHashDate<K>>,
        write_order_deq: &mut Deque<KeyDate<K>>,
        cache: &mut CacheStore<K, V, S>,
        time_to_idle: &Option<Duration>,
        batch_size: usize,
        now: Instant,
    ) {
        for _ in 0..batch_size {
            let key = deq
                .peek_front()
                .and_then(|node| {
                    if Self::is_expired_entry_ao(time_to_idle, &*node, now) {
                        Some(Some(Rc::clone(&node.element.key)))
                    } else {
                        None
                    }
                })
                .unwrap_or_default();

            if key.is_none() {
                break;
            }

            if let Some(mut entry) = cache.remove(&key.unwrap()) {
                Deques::unlink_ao_from_deque(deq_name, deq, &mut entry);
                Deques::unlink_wo(write_order_deq, &mut entry);
            } else {
                deq.pop_front();
            }
        }
    }

    // TODO: Update the weighted_size.
    #[inline]
    fn remove_expired_wo(&mut self, batch_size: usize, now: Instant) {
        let time_to_live = &self.time_to_live;
        for _ in 0..batch_size {
            let key = self
                .deques
                .write_order
                .peek_front()
                .and_then(|node| {
                    if Self::is_expired_entry_wo(time_to_live, &*node, now) {
                        Some(Some(Rc::clone(&node.element.key)))
                    } else {
                        None
                    }
                })
                .unwrap_or_default();

            if key.is_none() {
                break;
            }

            if let Some(mut entry) = self.cache.remove(&key.unwrap()) {
                self.deques.unlink_ao(&mut entry);
                Deques::unlink_wo(&mut self.deques.write_order, &mut entry);
            } else {
                self.deques.write_order.pop_front();
            }
        }
    }
}

//
// for testing
//
#[cfg(test)]
impl<K, V, S> Cache<K, V, S>
where
    K: Hash + Eq,
    S: BuildHasher + Clone,
{
    fn set_expiration_clock(&mut self, clock: Option<crate::common::time::Clock>) {
        self.expiration_clock = clock;
    }
}

#[derive(Default)]
struct EntrySizeAndFrequency {
    weight: u64,
    freq: u32,
}

impl EntrySizeAndFrequency {
    fn new(policy_weight: u64) -> Self {
        Self {
            weight: policy_weight,
            ..Default::default()
        }
    }

    fn add_policy_weight<K, V>(&mut self, key: &K, value: &V, weigher: &mut Option<Weigher<K, V>>) {
        self.weight += weigh(weigher, key, value);
    }

    fn add_frequency(&mut self, freq: &FrequencySketch, hash: u64) {
        self.freq += freq.frequency(hash) as u32;
    }
}

// Access-Order Queue Node
type AoqNode<K> = NonNull<DeqNode<KeyHashDate<K>>>;

enum AdmissionResult<K> {
    Admitted {
        victim_nodes: SmallVec<[AoqNode<K>; 8]>,
        victims_weight: u64,
    },
    Rejected,
}

//
// private free-standing functions
//
#[inline]
fn weigh<K, V>(weigher: &mut Option<Weigher<K, V>>, key: &K, value: &V) -> u64 {
    weigher.as_mut().map(|w| w(key, value)).unwrap_or(1)
}

// To see the debug prints, run test as `cargo test -- --nocapture`
#[cfg(test)]
mod tests {
    use super::Cache;
    use crate::{common::time::Clock, unsync::CacheBuilder};

    use std::time::Duration;

    #[test]
    fn basic_single_thread() {
        let mut cache = Cache::new(3);

        cache.insert("a", "alice");
        cache.insert("b", "bob");
        assert_eq!(cache.get(&"a"), Some(&"alice"));
        assert_eq!(cache.get(&"b"), Some(&"bob"));
        // counts: a -> 1, b -> 1

        cache.insert("c", "cindy");
        assert_eq!(cache.get(&"c"), Some(&"cindy"));
        // counts: a -> 1, b -> 1, c -> 1

        assert_eq!(cache.get(&"a"), Some(&"alice"));
        assert_eq!(cache.get(&"b"), Some(&"bob"));
        // counts: a -> 2, b -> 2, c -> 1

        // "d" should not be admitted because its frequency is too low.
        cache.insert("d", "david"); //   count: d -> 0
        assert_eq!(cache.get(&"d"), None); //   d -> 1

        cache.insert("d", "david");
        assert_eq!(cache.get(&"d"), None); //   d -> 2

        // "d" should be admitted and "c" should be evicted
        // because d's frequency is higher than c's.
        cache.insert("d", "dennis");
        assert_eq!(cache.get(&"a"), Some(&"alice"));
        assert_eq!(cache.get(&"b"), Some(&"bob"));
        assert_eq!(cache.get(&"c"), None);
        assert_eq!(cache.get(&"d"), Some(&"dennis"));

        cache.invalidate(&"b");
        assert_eq!(cache.get(&"b"), None);
    }

    #[test]
    fn size_aware_eviction() {
        let weigher = |_k: &&str, v: &(&str, u64)| v.1;

        let alice = ("alice", 10u64);
        let bob = ("bob", 15);
        let cindy = ("cindy", 5);
        let david = ("david", 15);
        let dennis = ("dennis", 15);

        let mut cache = Cache::builder().max_capacity(31).weigher(weigher).build();

        cache.insert("a", alice);
        cache.insert("b", bob);
        assert_eq!(cache.get(&"a"), Some(&alice));
        assert_eq!(cache.get(&"b"), Some(&bob));
        // order (LRU -> MRU) and counts: a -> 1, b -> 1

        cache.insert("c", cindy);
        assert_eq!(cache.get(&"c"), Some(&cindy));
        // order and counts: a -> 1, b -> 1, c -> 1

        assert_eq!(cache.get(&"a"), Some(&alice));
        assert_eq!(cache.get(&"b"), Some(&bob));
        // order and counts: c -> 1, a -> 2, b -> 2

        // To enter "d" (weight: 15), it needs to evict "c" (w: 5) and "a" (w: 10).
        // "d" must have higher count than 3, which is the aggregated count
        // of "a" and "c".
        cache.insert("d", david); //   count: d -> 0
        assert_eq!(cache.get(&"d"), None); //   d -> 1

        cache.insert("d", david);
        assert_eq!(cache.get(&"d"), None); //   d -> 2

        cache.insert("d", david);
        assert_eq!(cache.get(&"d"), None); //   d -> 3

        cache.insert("d", david);
        assert_eq!(cache.get(&"d"), None); //   d -> 4

        // Finally "d" should be admitted by evicting "c" and "a".
        cache.insert("d", dennis);
        assert_eq!(cache.get(&"a"), None);
        assert_eq!(cache.get(&"b"), Some(&bob));
        assert_eq!(cache.get(&"c"), None);
        assert_eq!(cache.get(&"d"), Some(&dennis));
    }

    #[test]
    fn invalidate_all() {
        let mut cache = Cache::new(100);

        cache.insert("a", "alice");
        cache.insert("b", "bob");
        cache.insert("c", "cindy");
        assert_eq!(cache.get(&"a"), Some(&"alice"));
        assert_eq!(cache.get(&"b"), Some(&"bob"));
        assert_eq!(cache.get(&"c"), Some(&"cindy"));

        cache.invalidate_all();

        cache.insert("d", "david");

        assert!(cache.get(&"a").is_none());
        assert!(cache.get(&"b").is_none());
        assert!(cache.get(&"c").is_none());
        assert_eq!(cache.get(&"d"), Some(&"david"));
    }

    #[test]
    fn invalidate_entries_if() {
        use std::collections::HashSet;

        let mut cache = Cache::new(100);

        let (clock, mock) = Clock::mock();
        cache.set_expiration_clock(Some(clock));

        cache.insert(0, "alice");
        cache.insert(1, "bob");
        cache.insert(2, "alex");

        mock.increment(Duration::from_secs(5)); // 5 secs from the start.

        assert_eq!(cache.get(&0), Some(&"alice"));
        assert_eq!(cache.get(&1), Some(&"bob"));
        assert_eq!(cache.get(&2), Some(&"alex"));

        let names = ["alice", "alex"].iter().cloned().collect::<HashSet<_>>();
        cache.invalidate_entries_if(move |_k, &v| names.contains(v));

        mock.increment(Duration::from_secs(5)); // 10 secs from the start.

        cache.insert(3, "alice");

        assert!(cache.get(&0).is_none());
        assert!(cache.get(&2).is_none());
        assert_eq!(cache.get(&1), Some(&"bob"));
        // This should survive as it was inserted after calling invalidate_entries_if.
        assert_eq!(cache.get(&3), Some(&"alice"));
        assert_eq!(cache.cache.len(), 2);

        mock.increment(Duration::from_secs(5)); // 15 secs from the start.

        cache.invalidate_entries_if(|_k, &v| v == "alice");
        cache.invalidate_entries_if(|_k, &v| v == "bob");

        assert!(cache.get(&1).is_none());
        assert!(cache.get(&3).is_none());
        assert_eq!(cache.cache.len(), 0);
    }

    #[test]
    fn time_to_live() {
        let mut cache = CacheBuilder::new(100)
            .time_to_live(Duration::from_secs(10))
            .build();

        let (clock, mock) = Clock::mock();
        cache.set_expiration_clock(Some(clock));

        cache.insert("a", "alice");

        mock.increment(Duration::from_secs(5)); // 5 secs from the start.

        cache.get(&"a");

        mock.increment(Duration::from_secs(5)); // 10 secs.

        assert_eq!(cache.get(&"a"), None);
        assert!(cache.cache.is_empty());

        cache.insert("b", "bob");

        assert_eq!(cache.cache.len(), 1);

        mock.increment(Duration::from_secs(5)); // 15 secs.

        assert_eq!(cache.get(&"b"), Some(&"bob"));
        assert_eq!(cache.cache.len(), 1);

        cache.insert("b", "bill");

        mock.increment(Duration::from_secs(5)); // 20 secs

        assert_eq!(cache.get(&"b"), Some(&"bill"));
        assert_eq!(cache.cache.len(), 1);

        mock.increment(Duration::from_secs(5)); // 25 secs

        assert_eq!(cache.get(&"a"), None);
        assert_eq!(cache.get(&"b"), None);
        assert!(cache.cache.is_empty());
    }

    #[test]
    fn time_to_idle() {
        let mut cache = CacheBuilder::new(100)
            .time_to_idle(Duration::from_secs(10))
            .build();

        let (clock, mock) = Clock::mock();
        cache.set_expiration_clock(Some(clock));

        cache.insert("a", "alice");

        mock.increment(Duration::from_secs(5)); // 5 secs from the start.

        assert_eq!(cache.get(&"a"), Some(&"alice"));

        mock.increment(Duration::from_secs(5)); // 10 secs.

        cache.insert("b", "bob");

        assert_eq!(cache.cache.len(), 2);

        mock.increment(Duration::from_secs(5)); // 15 secs.

        assert_eq!(cache.get(&"a"), None);
        assert_eq!(cache.get(&"b"), Some(&"bob"));
        assert_eq!(cache.cache.len(), 1);

        mock.increment(Duration::from_secs(10)); // 25 secs

        assert_eq!(cache.get(&"a"), None);
        assert_eq!(cache.get(&"b"), None);
        assert!(cache.cache.is_empty());
    }

    #[cfg_attr(target_pointer_width = "16", ignore)]
    #[test]
    fn test_skt_capacity_will_not_overflow() {
        // power of two
        let pot = |exp| 2_usize.pow(exp);

        let ensure_sketch_len = |max_capacity, len, name| {
            let cache = Cache::<u8, u8>::new(max_capacity);
            assert_eq!(cache.frequency_sketch.table_len(), len, "{}", name);
        };

        if cfg!(target_pointer_width = "32") {
            let pot24 = pot(24);
            let pot16 = pot(16);
            ensure_sketch_len(0, 128, "0");
            ensure_sketch_len(128, 128, "128");
            ensure_sketch_len(pot16, pot16, "pot16");
            // due to ceiling to next_power_of_two
            ensure_sketch_len(pot16 + 1, pot(17), "pot16 + 1");
            // due to ceiling to next_power_of_two
            ensure_sketch_len(pot24 - 1, pot24, "pot24 - 1");
            ensure_sketch_len(pot24, pot24, "pot24");
            ensure_sketch_len(pot(27), pot24, "pot(27)");
            ensure_sketch_len(usize::MAX, pot24, "usize::MAX");
        } else {
            // target_pointer_width: 64 or larger.
            let pot30 = pot(30);
            let pot16 = pot(16);
            ensure_sketch_len(0, 128, "0");
            ensure_sketch_len(128, 128, "128");
            ensure_sketch_len(pot16, pot16, "pot16");
            // due to ceiling to next_power_of_two
            ensure_sketch_len(pot16 + 1, pot(17), "pot16 + 1");
            // due to ceiling to next_power_of_two
            ensure_sketch_len(pot30 - 1, pot30, "pot30- 1");
            ensure_sketch_len(pot30, pot30, "pot30");
            ensure_sketch_len(usize::MAX, pot30, "usize::MAX");
        };
    }
}<|MERGE_RESOLUTION|>--- conflicted
+++ resolved
@@ -6,11 +6,7 @@
     AccessTime,
 };
 
-<<<<<<< HEAD
-use quanta::{Clock, Instant};
 use smallvec::SmallVec;
-=======
->>>>>>> 74faccbf
 use std::{
     borrow::Borrow,
     collections::{hash_map::RandomState, HashMap},
@@ -166,16 +162,12 @@
             initial_capacity.unwrap_or_default(),
             build_hasher.clone(),
         );
-<<<<<<< HEAD
-        let skt_capacity = max_capacity.map(|n| n * 32).unwrap_or_default().max(100);
-=======
 
         // Ensure skt_capacity fits in a range of `128u32..=u32::MAX`.
         let skt_capacity = max_capacity
-            .try_into() // Convert to u32.
+            .map(|n| n.try_into().unwrap_or_default()) // Convert to u32.
             .unwrap_or(u32::MAX)
             .max(128);
->>>>>>> 74faccbf
         let frequency_sketch = FrequencySketch::with_capacity(skt_capacity);
         Self {
             max_capacity: max_capacity.map(|n| n as u64),
@@ -479,11 +471,6 @@
                     deqs.unlink_ao(&mut vic_entry);
                     Deques::unlink_wo(&mut deqs.write_order, &mut vic_entry);
                 }
-<<<<<<< HEAD
-=======
-                // Add the candidate to the deque.
-                let entry = cache.get_mut(&key).unwrap();
->>>>>>> 74faccbf
 
                 // Add the candidate to the deque.
                 let entry = cache.get_mut(&key).unwrap();
